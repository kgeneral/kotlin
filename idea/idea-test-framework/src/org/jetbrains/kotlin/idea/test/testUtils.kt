/*
 * Copyright 2010-2015 JetBrains s.r.o.
 *
 * Licensed under the Apache License, Version 2.0 (the "License");
 * you may not use this file except in compliance with the License.
 * You may obtain a copy of the License at
 *
 * http://www.apache.org/licenses/LICENSE-2.0
 *
 * Unless required by applicable law or agreed to in writing, software
 * distributed under the License is distributed on an "AS IS" BASIS,
 * WITHOUT WARRANTIES OR CONDITIONS OF ANY KIND, either express or implied.
 * See the License for the specific language governing permissions and
 * limitations under the License.
 */

package org.jetbrains.kotlin.idea.test

import com.intellij.openapi.application.ApplicationManager
import com.intellij.openapi.module.Module
import com.intellij.openapi.project.Project
import com.intellij.openapi.roots.ModifiableRootModel
import com.intellij.openapi.roots.ModuleRootModificationUtil.updateModel
import com.intellij.openapi.vfs.VirtualFile
import com.intellij.psi.PsiManager
import com.intellij.psi.impl.PsiManagerEx
import com.intellij.psi.impl.file.impl.FileManagerImpl
import com.intellij.psi.impl.source.PsiFileImpl
import com.intellij.testFramework.LightPlatformTestCase
import com.intellij.util.Consumer
import org.jetbrains.kotlin.diagnostics.Severity
import org.jetbrains.kotlin.diagnostics.rendering.DefaultErrorMessages
import org.jetbrains.kotlin.idea.caches.resolve.LibraryModificationTracker
import org.jetbrains.kotlin.idea.caches.resolve.analyzeFullyAndGetResult
import org.jetbrains.kotlin.idea.decompiler.KotlinDecompiledFileViewProvider
import org.jetbrains.kotlin.idea.decompiler.KtDecompiledFile
import org.jetbrains.kotlin.psi.KtFile
import java.util.*

enum class ModuleKind {
    KOTLIN_JVM_WITH_STDLIB_SOURCES,
    KOTLIN_JAVASCRIPT
}

fun Module.configureAs(descriptor: KotlinLightProjectDescriptor) {
    val module = this
    updateModel(module, object : Consumer<ModifiableRootModel> {
        override fun consume(model: ModifiableRootModel) {
            if (descriptor.sdk != null) {
                model.sdk = descriptor.sdk
            }
            val entries = model.contentEntries
            if (entries.isEmpty()) {
                descriptor.configureModule(module, model)
            }
            else {
                descriptor.configureModule(module, model, entries[0])
            }
        }
    })
}

fun Module.configureAs(kind: ModuleKind) {
    when(kind) {
        ModuleKind.KOTLIN_JVM_WITH_STDLIB_SOURCES ->
            this.configureAs(ProjectDescriptorWithStdlibSources.INSTANCE)
        ModuleKind.KOTLIN_JAVASCRIPT -> {
            this.configureAs(KotlinStdJSProjectDescriptor.instance)
        }

        else -> throw IllegalArgumentException("Unknown kind=$kind")
    }
}

<<<<<<< HEAD
public fun KtFile.dumpTextWithErrors(): String {
    return diagnosticsHeader() + getText()
}

public fun KtFile.diagnosticsHeader(): String {
    val diagnostics = analyzeFullyAndGetResult().bindingContext.getDiagnostics()
    val errors = diagnostics.filter { it.getSeverity() == Severity.ERROR }
    if (errors.isEmpty()) return ""
    return errors.map { "// ERROR: " + DefaultErrorMessages.render(it).replace('\n', ' ') }.joinToString("\n", postfix = "\n")
=======
fun KtFile.dumpTextWithErrors(): String {
    val diagnostics = analyzeFullyAndGetResult().bindingContext.getDiagnostics()
    val errors = diagnostics.filter { it.getSeverity() == Severity.ERROR }
    if (errors.isEmpty()) return text
    val header = errors.map { "// ERROR: " + DefaultErrorMessages.render(it).replace('\n', ' ') }.joinToString("\n", postfix = "\n")
    return header + text
>>>>>>> 3a1663fe
}

fun closeAndDeleteProject(): Unit =
    ApplicationManager.getApplication().runWriteAction() { LightPlatformTestCase.closeAndDeleteProject() }

<<<<<<< HEAD
public fun unInvalidateBuiltinsAndStdLib(project: Project, runnable: RunnableWithException) {
    val fileManager = (PsiManager.getInstance(project) as PsiManagerEx).getFileManager()

=======
fun unInvalidateBuiltinsAndStdLib(project: Project, runnable: RunnableWithException) {
>>>>>>> 3a1663fe
    val stdLibViewProviders = HashSet<KotlinDecompiledFileViewProvider>()
    val vFileToViewProviderMap = ((PsiManager.getInstance(project) as PsiManagerEx).fileManager as FileManagerImpl).vFileToViewProviderMap
    for ((file, viewProvider) in vFileToViewProviderMap) {
        if (file.isStdLibFile && viewProvider is KotlinDecompiledFileViewProvider) {
            stdLibViewProviders.add(viewProvider)
        }
    }

    runnable.run()

    // Restore mapping between PsiFiles and VirtualFiles dropped in FileManager.cleanupForNextTest(),
    // otherwise built-ins psi elements will become invalid in next test.
    fun unInvalidateFile(file: PsiFileImpl) {
<<<<<<< HEAD
        val provider = file.getViewProvider();
        fileManager.setViewProvider(provider.getVirtualFile(), provider);
=======
        val field = PsiFileImpl::class.java.getDeclaredField("myInvalidated")!!
        field.isAccessible = true
        field.set(file, false)
>>>>>>> 3a1663fe
    }

    stdLibViewProviders.forEach {
        it.allFiles.forEach { unInvalidateFile(it as KtDecompiledFile) }
        vFileToViewProviderMap.set(it.virtualFile, it)
    }
}

private val VirtualFile.isStdLibFile: Boolean get() = presentableUrl.contains("kotlin-runtime.jar")

fun unInvalidateBuiltinsAndStdLib(project: Project, runnable: () -> Unit) {
    unInvalidateBuiltinsAndStdLib(project, RunnableWithException { runnable() })
}

fun invalidateLibraryCache(project: Project) {
    LibraryModificationTracker.getInstance(project).incModificationCount()
}<|MERGE_RESOLUTION|>--- conflicted
+++ resolved
@@ -72,36 +72,23 @@
     }
 }
 
-<<<<<<< HEAD
-public fun KtFile.dumpTextWithErrors(): String {
+fun KtFile.dumpTextWithErrors(): String {
     return diagnosticsHeader() + getText()
 }
 
-public fun KtFile.diagnosticsHeader(): String {
+fun KtFile.diagnosticsHeader(): String {
     val diagnostics = analyzeFullyAndGetResult().bindingContext.getDiagnostics()
     val errors = diagnostics.filter { it.getSeverity() == Severity.ERROR }
     if (errors.isEmpty()) return ""
     return errors.map { "// ERROR: " + DefaultErrorMessages.render(it).replace('\n', ' ') }.joinToString("\n", postfix = "\n")
-=======
-fun KtFile.dumpTextWithErrors(): String {
-    val diagnostics = analyzeFullyAndGetResult().bindingContext.getDiagnostics()
-    val errors = diagnostics.filter { it.getSeverity() == Severity.ERROR }
-    if (errors.isEmpty()) return text
-    val header = errors.map { "// ERROR: " + DefaultErrorMessages.render(it).replace('\n', ' ') }.joinToString("\n", postfix = "\n")
-    return header + text
->>>>>>> 3a1663fe
 }
 
 fun closeAndDeleteProject(): Unit =
     ApplicationManager.getApplication().runWriteAction() { LightPlatformTestCase.closeAndDeleteProject() }
 
-<<<<<<< HEAD
-public fun unInvalidateBuiltinsAndStdLib(project: Project, runnable: RunnableWithException) {
+fun unInvalidateBuiltinsAndStdLib(project: Project, runnable: RunnableWithException) {
     val fileManager = (PsiManager.getInstance(project) as PsiManagerEx).getFileManager()
 
-=======
-fun unInvalidateBuiltinsAndStdLib(project: Project, runnable: RunnableWithException) {
->>>>>>> 3a1663fe
     val stdLibViewProviders = HashSet<KotlinDecompiledFileViewProvider>()
     val vFileToViewProviderMap = ((PsiManager.getInstance(project) as PsiManagerEx).fileManager as FileManagerImpl).vFileToViewProviderMap
     for ((file, viewProvider) in vFileToViewProviderMap) {
@@ -115,14 +102,8 @@
     // Restore mapping between PsiFiles and VirtualFiles dropped in FileManager.cleanupForNextTest(),
     // otherwise built-ins psi elements will become invalid in next test.
     fun unInvalidateFile(file: PsiFileImpl) {
-<<<<<<< HEAD
         val provider = file.getViewProvider();
         fileManager.setViewProvider(provider.getVirtualFile(), provider);
-=======
-        val field = PsiFileImpl::class.java.getDeclaredField("myInvalidated")!!
-        field.isAccessible = true
-        field.set(file, false)
->>>>>>> 3a1663fe
     }
 
     stdLibViewProviders.forEach {
